--- conflicted
+++ resolved
@@ -1,64 +1,54 @@
-import os
-
-import yaml
-
-from memgpt.constants import MEMGPT_DIR
-from memgpt.prompts.prompt_template import PromptTemplate
-
-
-def get_system_text(key):
-    filename = f"{key}.txt"
-    file_path = os.path.join(os.path.dirname(__file__), "system", filename)
-    system_message = ""
-    # first look in prompts/system/*.txt
-    if os.path.exists(file_path):
-<<<<<<< HEAD
-        with open(file_path, "r") as file:
-            system_message = file.read().strip()
-=======
-        with open(file_path, "r", encoding="utf-8") as file:
-            return file.read().strip()
->>>>>>> ff986ad3
-    else:
-        # try looking in ~/.memgpt/system_prompts/*.txt
-        user_system_prompts_dir = os.path.join(MEMGPT_DIR, "system_prompts")
-        # create directory if it doesn't exist
-        if not os.path.exists(user_system_prompts_dir):
-            os.makedirs(user_system_prompts_dir)
-        # look inside for a matching system prompt
-        file_path = os.path.join(user_system_prompts_dir, filename)
-        if os.path.exists(file_path):
-<<<<<<< HEAD
-            with open(file_path, "r") as file:
-                system_message = file.read().strip()
-        else:
-            raise FileNotFoundError(f"No file found for key {key}, path={file_path}")
-
-    if not key.endswith("_templated"):
-        return {"system_message": system_message, "template": "", "template_fields": {}}
-    else:
-        default_fields_yaml_filename = f"default_template_fields.yaml"
-        default_fields_yaml_file_path = os.path.join(os.path.dirname(__file__), "system", default_fields_yaml_filename)
-        if os.path.exists(default_fields_yaml_file_path):
-            with open(default_fields_yaml_file_path, "r") as file:
-                default_template_fields = yaml.safe_load(file)
-=======
-            with open(file_path, "r", encoding="utf-8") as file:
-                return file.read().strip()
->>>>>>> ff986ad3
-        else:
-            raise FileNotFoundError(f"No default template fields file found for key {key}, path={default_fields_yaml_file_path}")
-
-        yaml_filename = filename.replace("_templated.txt", "_templated.yaml")
-        template_fields_yaml_file_path = file_path.replace(filename, yaml_filename)
-        template_fields = {}
-        if os.path.exists(template_fields_yaml_file_path):
-            with open(template_fields_yaml_file_path, "r") as file:
-                template_fields = yaml.safe_load(file)
-
-        for field, content in default_template_fields.items():
-            if field not in template_fields:
-                template_fields[field] = content
-
-        template = PromptTemplate.from_string(system_message)
-        return {"system_message": template.generate_prompt(template_fields), "template": system_message, "template_fields": template_fields}
+import os
+
+import yaml
+
+from memgpt.constants import MEMGPT_DIR
+from memgpt.prompts.prompt_template import PromptTemplate
+
+
+def get_system_text(key):
+    filename = f"{key}.txt"
+    file_path = os.path.join(os.path.dirname(__file__), "system", filename)
+    system_message = ""
+    # first look in prompts/system/*.txt
+    if os.path.exists(file_path):
+        with open(file_path, "r", encoding="utf-8") as file:
+            return file.read().strip()
+    else:
+        # try looking in ~/.memgpt/system_prompts/*.txt
+        user_system_prompts_dir = os.path.join(MEMGPT_DIR, "system_prompts")
+        # create directory if it doesn't exist
+        if not os.path.exists(user_system_prompts_dir):
+            os.makedirs(user_system_prompts_dir)
+        # look inside for a matching system prompt
+        file_path = os.path.join(user_system_prompts_dir, filename)
+        if os.path.exists(file_path):
+            with open(file_path, "r", encoding="utf-8") as file:
+                return file.read().strip()
+        else:
+            raise FileNotFoundError(f"No file found for key {key}, path={file_path}")
+
+    if not key.endswith("_templated"):
+        return {"system_message": system_message, "template": "", "template_fields": {}}
+    else:
+        default_fields_yaml_filename = f"default_template_fields.yaml"
+        default_fields_yaml_file_path = os.path.join(os.path.dirname(__file__), "system", default_fields_yaml_filename)
+        if os.path.exists(default_fields_yaml_file_path):
+            with open(default_fields_yaml_file_path, "r") as file:
+                default_template_fields = yaml.safe_load(file)
+        else:
+            raise FileNotFoundError(f"No default template fields file found for key {key}, path={default_fields_yaml_file_path}")
+
+        yaml_filename = filename.replace("_templated.txt", "_templated.yaml")
+        template_fields_yaml_file_path = file_path.replace(filename, yaml_filename)
+        template_fields = {}
+        if os.path.exists(template_fields_yaml_file_path):
+            with open(template_fields_yaml_file_path, "r") as file:
+                template_fields = yaml.safe_load(file)
+
+        for field, content in default_template_fields.items():
+            if field not in template_fields:
+                template_fields[field] = content
+
+        template = PromptTemplate.from_string(system_message)
+        return {"system_message": template.generate_prompt(template_fields), "template": system_message, "template_fields": template_fields}